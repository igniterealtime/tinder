--- conflicted
+++ resolved
@@ -1,4 +1,3 @@
-<<<<<<< HEAD
 /**
  * Copyright (C) 2004-2009 Jive Software. All rights reserved.
  *
@@ -40,7 +39,7 @@
 /**
  * This class provides a default {@link Component} implementation. Most of the
  * default functionality can be overridden by overriding specific methods.
- * <br>
+ *
  * These XMPP features are implemented in the abstract component:
  * <ul>
  * <li>Service Discovery (XEP-0030)</li>
@@ -57,21 +56,21 @@
  * queue is full, the stanza will be dropped and an exception will be logged. If
  * the stanza was an IQ request stanza, an IQ error stanza
  * (internal-server-error/wait) will be returned.
- * <br>
+ *
  * By default, instances of this class are guaranteed to return an IQ response
  * on every consumed IQ of the <tt>get</tt> or <tt>set</tt> type, as required by
  * the XMPP specification. If the abstract component cannot formulate a valid
  * response and the extending implementation does not provide a response either
  * (by returning <tt>null</tt> on invocations of {@link #handleIQGet(IQ)} and
  * {@link #handleIQSet(IQ)}) an IQ error response is returned.
- * <br>
+ *
  * The behavior described above can be disabled by setting a corresponding flag
  * in one of the constructors. If an instance is configured in such a way,
  * <tt>null</tt> responses provided by the extending implementation are not
  * translated in an IQ error. This allows the extending implementation to
  * respond to IQ requests in an asynchrous manner. It will be up to the
  * extending implementation to ensure that every IQ request is responded to.
- * <br>
+ *
  * Note that instances of this class can be used to implement internal (e.g.
  * Openfire plugins) as well as external components.
  *
@@ -206,7 +205,9 @@
         final Packet copy = packet.createCopy();
 
         if (executor == null) {
-            throw new IllegalStateException("Unable to initialize and start the executor.");
+            String msg = "(serving component '" + getName() + "') Unable to initialize and start component before packet processing.";
+            log.error(msg);
+            throw new IllegalStateException(msg);
         }
         try {
             executor.execute(new PacketProcessor(copy));
@@ -272,8 +273,10 @@
      *            The IQ stanza that was received by this component.
      */
     final private void processIQ(final IQ iq) {
+        if (log.isDebugEnabled()) {
         log.debug("(serving component '{}') Processing IQ (packetId {}): {}",
             new Object[] {getName(), iq.getID(), iq.toXML()});
+        }
 
         IQ response = null;
         final Type type = iq.getType();
@@ -316,32 +319,22 @@
                                 + "was incorrect: " + iq.toXML()
                                 + ". The response was: " + response.toXML());
                         }
+                    if (log.isDebugEnabled()) {
                         log.debug("(serving component '{}') Responding to IQ (packetId {}) with: {}",
                             new Object[] {getName(), iq.getID(), response.toXML()});
                     }
+                    }
                     break;
 
                 case result:
-                    if (servesLocalUsersOnly() && !sentByLocalEntity(iq)) {
-                        log.info("(serving component '{}') Dropping IQ "
-                                + "stanza sent by a user from another domain: {}",
-                            getName(), iq.getFrom());
-                        log.debug("(serving component '{}') Dropping IQ "
-                                + "stanza sent by a user from another domain: {}",
-                            getName(), iq.toXML());
+                if (dropStanza(iq)) {
                         return;
                     }
                     handleIQResult(iq);
                     break;
 
                 case error:
-                    if (servesLocalUsersOnly() && !sentByLocalEntity(iq)) {
-                        log.info("(serving component '{}') Dropping IQ "
-                                + "stanza sent by a user from another domain: {}",
-                            getName(), iq.getFrom());
-                        log.debug("(serving component '{}') Dropping IQ "
-                                + "stanza sent by a user from another domain: {}",
-                            getName(), iq.toXML());
+                if (dropStanza(iq)) {
                         return;
                     }
                     handleIQError(iq);
@@ -365,6 +358,21 @@
         }
     }
 
+    protected boolean dropStanza(IQ iq) {
+        if (servesLocalUsersOnly() && !sentByLocalEntity(iq)) {
+            log.info("(serving component '{}') Dropping IQ "
+                    + "stanza sent by a user from another domain: {}",
+                    getName(), iq.getFrom());
+            if (log.isDebugEnabled()) {
+                log.debug("(serving component '{}') Dropping IQ "
+                        + "stanza sent by a user from another domain: {}",
+                    getName(), iq.toXML());
+            }
+            return true;
+        }
+        return false;
+    }
+
     /**
      * Pre-processes incoming message stanzas. This method checks for validity
      * of the messages (see {@link #servesLocalUsersOnly()}. If the stanza is
@@ -375,15 +383,19 @@
      *            The message stanza to process.
      */
     final private void processMessage(Message message) {
+        if (log.isTraceEnabled()) {
         log.trace("(serving component '{}') Processing message stanza: {}",
             getName(), message.toXML());
+        }
         if (servesLocalUsersOnly() && !sentByLocalEntity(message)) {
             log.info("(serving component '{}') Dropping message "
                     + "stanza sent by a user from another domain: {}",
                 getName(), message.getFrom());
+            if (log.isDebugEnabled()) {
             log.debug("(serving component '{}') Dropping message "
                     + "stanza sent by a user from another domain: {}",
                 getName(), message.toXML());
+            }
             return;
         }
         handleMessage(message);
@@ -399,15 +411,19 @@
      *            The presence stanza to process.
      */
     final private void processPresence(Presence presence) {
+        if (log.isTraceEnabled()) {
         log.trace("(serving component '{}') Processing presence stanza: {}",
             getName(), presence.toXML());
+        }
         if (servesLocalUsersOnly() && !sentByLocalEntity(presence)) {
             log.info("(serving component '{}') Dropping presence "
                     + "stanza sent by a user from another domain: {}",
                 getName(), presence.getFrom());
+            if (log.isDebugEnabled()) {
             log.debug("(serving component '{}') Dropping presence "
                     + "stanza sent by a user from another domain: {}",
                 getName(), presence.toXML());
+            }
             return;
         }
         handlePresence(presence);
@@ -473,9 +489,11 @@
             log.info("(serving component '{}') Returning "
                 + "'not-authorized' IQ error to a user from "
                 + "another domain: {}", getName(), iq.getFrom());
+            if (log.isDebugEnabled()) {
             log.debug("(serving component '{}') Returning "
                 + "'not-authorized' IQ error to a user from "
                 + "another domain: {}", getName(), iq.toXML());
+            }
             final IQ error = IQ.createResultIQ(iq);
             error.setError(Condition.not_authorized);
             return error;
@@ -537,7 +555,10 @@
     protected void handleIQError(IQ iq) {
         // Doesn't do anything. Override this method to process IQ error
         // stanzas.
-        log.info("(serving component '{}') IQ stanza of type <tt>error</tt> received: ", getName(), iq.toXML());
+        if (log.isInfoEnabled()) {
+            log.info("(serving component '{}') IQ stanza "
+               + "of type <tt>error</tt> received: {}", getName(), iq.toXML());
+        }
     }
 
     /**
@@ -886,8 +907,10 @@
                     if (packet instanceof IQ) {
                         final IQ iq = (IQ) packet;
                         if (iq.isRequest()) {
+                            if (log.isDebugEnabled()) {
                             log.debug("Responding 'service unavailable' to "
                                 + "unprocessed stanza: {}", iq.toXML());
+                            }
                             final IQ error = IQ.createResultIQ(iq);
                             error.setError(Condition.service_unavailable);
                             send(error);
@@ -1035,1083 +1058,4 @@
             processQueuedPacket(packet);
         }
     }
-=======
-/**
- * Copyright (C) 2004-2009 Jive Software. All rights reserved.
- *
- * Licensed under the Apache License, Version 2.0 (the "License");
- * you may not use this file except in compliance with the License.
- * You may obtain a copy of the License at
- *
- *     http://www.apache.org/licenses/LICENSE-2.0
- *
- * Unless required by applicable law or agreed to in writing, software
- * distributed under the License is distributed on an "AS IS" BASIS,
- * WITHOUT WARRANTIES OR CONDITIONS OF ANY KIND, either express or implied.
- * See the License for the specific language governing permissions and
- * limitations under the License.
- */
-
-package org.xmpp.component;
-
-import java.text.SimpleDateFormat;
-import java.util.Date;
-import java.util.List;
-import java.util.concurrent.LinkedBlockingQueue;
-import java.util.concurrent.RejectedExecutionException;
-import java.util.concurrent.ThreadPoolExecutor;
-import java.util.concurrent.TimeUnit;
-
-import org.dom4j.Element;
-import org.slf4j.Logger;
-import org.slf4j.LoggerFactory;
-import org.xmpp.packet.IQ;
-import org.xmpp.packet.JID;
-import org.xmpp.packet.Message;
-import org.xmpp.packet.Packet;
-import org.xmpp.packet.Presence;
-import org.xmpp.packet.IQ.Type;
-import org.xmpp.packet.PacketError.Condition;
-import org.xmpp.util.XMPPConstants;
-
-/**
- * This class provides a default {@link Component} implementation. Most of the
- * default functionality can be overridden by overriding specific methods.
- * <p/>
- * These XMPP features are implemented in the abstract component:
- * <ul>
- * <li>Service Discovery (XEP-0030)</li>
- * <li>XMPP Ping (XEP-0199)</li>
- * <li>Last Activity (XEP-0012)</li>
- * <li>Entity Time(XEP-0202)</li>
- * </ul>
- * <p/>
- * This implementation uses the producer/consumer pattern, in which it takes the
- * role of a consumer of stanzas. Every abstract component has a dedicated
- * thread pool to process stanzas. This pool will use up to the configured
- * maximum amount of threads to process stanzas that are sent to this component.
- * If more stanzas are to be processed simultaneously, they will be placed in a
- * queue (of configurable size) until a thread becomes available again. If the
- * queue is full, the stanza will be dropped and an exception will be logged. If
- * the stanza was an IQ request stanza, an IQ error stanza
- * (internal-server-error/wait) will be returned.
- * <p/>
- * By default, instances of this class are guaranteed to return an IQ response
- * on every consumed IQ of the <tt>get</tt> or <tt>set</tt> type, as required by
- * the XMPP specification. If the abstract component cannot formulate a valid
- * response and the extending implementation does not provide a response either
- * (by returning <tt>null</tt> on invocations of {@link #handleIQGet(IQ)} and
- * {@link #handleIQSet(IQ)}) an IQ error response is returned.
- * <p />
- * The behavior described above can be disabled by setting a corresponding flag
- * in one of the constructors. If an instance is configured in such a way,
- * <tt>null</tt> responses provided by the extending implementation are not
- * translated in an IQ error. This allows the extending implementation to
- * respond to IQ requests in an asynchrous manner. It will be up to the
- * extending implementation to ensure that every IQ request is responded to.
- * <p/>
- * Note that instances of this class can be used to implement internal (e.g.
- * Openfire plugins) as well as external components.
- * 
- * @author Guus der Kinderen, guus.der.kinderen@gmail.com
- */
-// TODO define JCIP annotation
-public abstract class AbstractComponent implements Component {
-	/**
-	 * The object that's responsible for logging.
-	 */
-	protected final Logger log = LoggerFactory.getLogger(getClass());
-
-	/**
-	 * The XMPP 'service discovery items' namespace.
-	 * 
-	 * @see <a href="http://xmpp.org/extensions/xep-0030.html">XEP-0030</a>
-	 */
-	public static final String NAMESPACE_DISCO_ITEMS = "http://jabber.org/protocol/disco#items";
-
-	/**
-	 * The XMPP 'service discovery info' namespace.
-	 * 
-	 * @see <a href="http://xmpp.org/extensions/xep-0030.html">XEP-0030</a>
-	 */
-	public static final String NAMESPACE_DISCO_INFO = "http://jabber.org/protocol/disco#info";
-
-	/**
-	 * The 'XMPP Ping' namespace
-	 * 
-	 * @see <a href="http://xmpp.org/extensions/xep-0199.html">XEP-0199</a>
-	 */
-	public static final String NAMESPACE_XMPP_PING = "urn:xmpp:ping";
-
-	/**
-	 * The 'Last Activity' namespace
-	 * 
-	 * @see <a href="http://xmpp.org/extensions/xep-0012.html">XEP-0012</a>
-	 */
-	public static final String NAMESPACE_LAST_ACTIVITY = "jabber:iq:last";
-
-	/**
-	 * The 'Entity Time' namespace
-	 * 
-	 * @see <a href="http://xmpp.org/extensions/xep-0202.html">XEP-0202</a>
-	 */
-	public static final String NAMESPACE_ENTITY_TIME = "urn:xmpp:time";
-	
-	/**
-	 * The component manager to which this Component has been registered.
-	 */
-	protected ComponentManager compMan = null;
-
-	/**
-	 * The JID of the component, set after registration with a Component manager.
-	 */
-	protected JID jid = null;
-	
-	/**
-	 * The pool of threads that will process the queue.
-	 */
-	private ThreadPoolExecutor executor;
-
-	/**
-	 * The maximum number of threads that will process work for this component.
-	 */
-	private final int maxThreadPoolSize;
-
-	/**
-	 * Capacity of the queue that holds tasks that are to be executed by the
-	 * thread pool.
-	 */
-	private final int maxQueueSize;
-
-	/**
-	 * if <tt>true</tt>, the component will make sure that every request that is
-	 * received is answered, as specified by the XMPP specification.
-	 */
-	private final boolean enforceIQResult;
-
-	/**
-	 * The timestamp (in milliseconds) when the component was last (re)started. 
-	 */
-	private long lastStartMillis = System.currentTimeMillis();
-	
-	/**
-	 * Instantiates a new AbstractComponent with a maximum thread pool size of
-	 * 17 and a maximum queue size of 1000.
-	 */
-	public AbstractComponent() {
-		this(17, 1000, true);
-	}
-
-	/**
-	 * Instantiates a new AbstractComponent.
-	 * 
-	 * @param maxThreadpoolSize
-	 *            the maximum number of threads that will process work for this
-	 *            component.
-	 * @param maxQueueSize
-	 *            capacity of the queue that holds tasks that are to be executed
-	 *            by the thread pool.
-	 * @param enforceIQResult
-	 *            if <tt>true</tt>, the component will make sure that every
-	 *            request that is received is answered, as specified by the XMPP
-	 *            specification.
-	 */
-	public AbstractComponent(int maxThreadpoolSize, int maxQueueSize,
-			boolean enforceIQResult) {
-		this.maxThreadPoolSize = maxThreadpoolSize;
-		this.maxQueueSize = maxQueueSize;
-		this.enforceIQResult = enforceIQResult;
-	}
-
-	/**
-	 * Initialize the abstract component.
-	 * 
-	 * @see org.xmpp.component.Component#initialize(org.xmpp.packet.JID,
-	 *      org.xmpp.component.ComponentManager)
-	 */
-	public final void initialize(final JID jid, final ComponentManager componentManager)
-			throws ComponentException {
-		compMan = componentManager;
-		this.jid = jid;
-		
-		// start the executor service.
-		startExecutor();
-	}
-
-	/**
-	 * @see org.xmpp.component.Component#processPacket(org.xmpp.packet.Packet)
-	 */
-	final public void processPacket(final Packet packet) {
-		final Packet copy = packet.createCopy();
-		
-		if (executor == null) {
-			String msg = "(serving component '" + getName() + "') Unable to initialize and start component before packet processing.";
-			log.error(msg);
-			throw new IllegalStateException(msg);
-		}
-		try {
-			executor.execute(new PacketProcessor(copy));
-		} catch (RejectedExecutionException ex) {
-			log.error("(serving component '" + getName()
-					+ "') Unable to process packet! "
-					+ "Is the thread pool queue exhausted? "
-					+ "Packet dropped in component '" + getName()
-					+ "'. Packet that's dropped: " + packet.toXML(), ex);
-			// If the original packet was an IQ request, we should return an
-			// error.
-			if (packet instanceof IQ && ((IQ) packet).isRequest()) {
-				final IQ response = IQ.createResultIQ((IQ) packet);
-				response.setError(Condition.internal_server_error);
-				send(response);
-			}
-		}
-	}
-
-	/**
-	 * Utility method that will start the processing of a stanza. This method
-	 * will defer processing to another method, determined by the stanza type.
-	 * 
-	 * @param packet
-	 *            The stanza that will be processed.
-	 */
-	final private void processQueuedPacket(final Packet packet) {
-		if (packet instanceof IQ) {
-			processIQ((IQ) packet);
-		} else if (packet instanceof Message) {
-			processMessage((Message) packet);
-		} else if (packet instanceof Presence) {
-			processPresence((Presence) packet);
-		}
-	}
-
-	/**
-	 * This method applies default processing to received IQ stanzas. This
-	 * method:
-	 * <p/>
-	 * <ul>
-	 * <li>calls methods to process IQ requests (type <tt>get</tt> and
-	 * <tt>set</tt>). If no response to these request are returned, this method
-	 * will respond to the request with an IQ stanza of type <tt>error</tt>,
-	 * containing an error condition <tt>feature-not-implemented</tt> (this
-	 * behavior can be disabled by setting the <tt>enforceIQResult</tt> argument
-	 * in the constructor to <tt>false</tt>);</li>
-	 * <li>calls methods to process IQ results (type <tt>result</tt> and
-	 * <tt>error</tt>). No response to these stanzas are expected;</li>
-	 * <li>returns an IQ stanza of type error, condition 'internal-server-error'
-	 * if the processing of an IQ request (type <tt>get</tt> or <tt>set</tt>)
-	 * resulted in an Exception being thrown.</li>
-	 * </ul>
-	 * <p/>
-	 * Note that if you want to add or adjust functionality, you should
-	 * <strong>not</strong> override this method. Instead, you probably want to
-	 * override any of these methods: {@link #handleIQGet()},
-	 * {@link #handleIQSet()}, {@link #handleIQResult(IQ)},
-	 * {@link #handleIQError(IQ)} {@link #handleDiscoInfo(IQ)} and/or
-	 * {@link #handleDiscoItems(IQ)}
-	 * 
-	 * @param iq
-	 *            The IQ stanza that was received by this component.
-	 */
-	final private void processIQ(final IQ iq) {
-		if (log.isDebugEnabled()) {
-			log.debug("(serving component '{}') Processing IQ (packetId {}): {}",
-				new Object[] {getName(), iq.getID(), iq.toXML()});
-		}
-
-		IQ response = null;
-		final Type type = iq.getType();
-		try {
-			switch (type) {
-
-			case get: // intended fall-through
-			case set:
-				// cache the id, to prevent the extending implementation from
-				// modifying it.
-				final String requestID = iq.getID();
-				response = processIQRequest(iq);
-				// validate the response IQ stanza.
-				if (response == null) {
-					// A request (IQ type 'get' or 'set') MUST be responded to.
-					// If no response was generated, create an 'error' type
-					// response.
-					if (enforceIQResult) {
-						response = IQ.createResultIQ(iq);
-						response.setError(Condition.feature_not_implemented);
-					}
-				} else {
-					// responses MUST be of type 'result' or 'error'. Everything
-					// else is invalid.
-					if (!response.isResponse()) {
-						throw new IllegalStateException("Responses to IQ "
-								+ "of type <tt>get</tt> or <tt>set</tt> can "
-								+ "only be IQ stanza's of type <tt>error</tt> "
-								+ "or <tt>result</tt>. The response to this "
-								+ "packet was incorrect: " + iq.toXML()
-								+ ". The response was: " + response.toXML());
-					}
-					// responses must have the same packet ID as the request
-					if (!requestID.equals(response.getID())) {
-						throw new IllegalStateException("The response to "
-								+ "an request IQ must have the same packet "
-								+ "ID. If this was done intentionally, "
-								+ "#send(Packet) should have been used "
-								+ "instead. The response to this packet "
-								+ "was incorrect: " + iq.toXML()
-								+ ". The response was: " + response.toXML());
-					}
-					if (log.isDebugEnabled()) {
-						log.debug("(serving component '{}') Responding to IQ (packetId {}) with: {}",
-							new Object[] {getName(), iq.getID(), response.toXML()});
-					}
-				}
-				break;
-
-			case result:
-				if (dropStanza(iq)) {
-					return;
-				}
-				handleIQResult(iq);
-				break;
-
-			case error:
-				if (dropStanza(iq)) {
-					return;
-				}
-				handleIQError(iq);
-				break;
-			}
-		} catch (Exception ex) {
-			log.warn("(serving component '" + getName()
-					+ "') Unexpected exception while processing IQ stanza: "
-					+ iq.toXML(), ex);
-			if (iq.isRequest()) {
-				// if the received IQ stanza was a 'get' or 'set' request,
-				// return an error, as some kind of response MUST be sent back
-				// to those stanzas.
-				response = IQ.createResultIQ(iq);
-				response.setError(Condition.internal_server_error);
-			}
-		}
-		// send the response, if there's any.
-		if (response != null) {
-			send(response);
-		}
-	}
-
-	protected boolean dropStanza(IQ iq) {
-		if (servesLocalUsersOnly() && !sentByLocalEntity(iq)) {
-			log.info("(serving component '{}') Dropping IQ "
-					+ "stanza sent by a user from another domain: {}",
-					getName(), iq.getFrom());
-			if (log.isDebugEnabled()) {
-				log.debug("(serving component '{}') Dropping IQ "
-						+ "stanza sent by a user from another domain: {}",
-					getName(), iq.toXML());
-			}
-			return true;
-		}
-		return false;
-	}
-
-	/**
-	 * Pre-processes incoming message stanzas. This method checks for validity
-	 * of the messages (see {@link #servesLocalUsersOnly()}. If the stanza is
-	 * found to be legitimate, it is forwarded to
-	 * {@link #handleMessage(Message)}.
-	 * 
-	 * @param message
-	 *            The message stanza to process.
-	 */
-	final private void processMessage(Message message) {
-		if (log.isTraceEnabled()) {
-			log.trace("(serving component '{}') Processing message stanza: {}",
-				getName(), message.toXML());
-		}
-		if (servesLocalUsersOnly() && !sentByLocalEntity(message)) {
-			log.info("(serving component '{}') Dropping message "
-					+ "stanza sent by a user from another domain: {}",
-					getName(), message.getFrom());
-			if (log.isDebugEnabled()) {
-				log.debug("(serving component '{}') Dropping message "
-						+ "stanza sent by a user from another domain: {}",
-					getName(), message.toXML());
-			}
-			return;
-		}
-		handleMessage(message);
-	}
-
-	/**
-	 * Pre-processes incoming presence stanzas. This method checks for validity
-	 * of the messages (see {@link #servesLocalUsersOnly()}. If the stanza is
-	 * found to be legitimate, it is forwarded to
-	 * {@link #handlePresence(Presence)}.
-	 * 
-	 * @param message
-	 *            The presence stanza to process.
-	 */
-	final private void processPresence(Presence presence) {
-		if (log.isTraceEnabled()) {
-			log.trace("(serving component '{}') Processing presence stanza: {}",
-				getName(), presence.toXML());
-		}
-		if (servesLocalUsersOnly() && !sentByLocalEntity(presence)) {
-			log.info("(serving component '{}') Dropping presence "
-					+ "stanza sent by a user from another domain: {}",
-					getName(), presence.getFrom());
-			if (log.isDebugEnabled()) {
-				log.debug("(serving component '{}') Dropping presence "
-						+ "stanza sent by a user from another domain: {}",
-					getName(), presence.toXML());
-			}
-			return;
-		}
-		handlePresence(presence);
-	}
-
-	/**
-	 * Processes IQ request stanzas (IQ stanzas of type <tt>get</tt> or
-	 * <tt>set</tt>. This method will, in order:
-	 * <p/>
-	 * <ol>
-	 * <li>check if the stanza is a valid request stanza. If not, an IQ stanza
-	 * of type <tt>error</tt>, condition 'bad-request' is returned;</li>
-	 * <li>process Service Discovery requests by calling
-	 * {@link #handleDiscoInfo(IQ)} and {@link #handleDiscoItems(IQ)} where
-	 * appropriate;</li>
-	 * <li>call the abstract methods {@link #handleIQGet()} or
-	 * {@link #handleIQSet()} if the above actions did not apply to the request.
-	 * </li>
-	 * </ol>
-	 * <p/>
-	 * Note that if this method returns <tt>null</tt>, an IQ stanza of type
-	 * <tt>error</tt>, condition <tt>feature-not-implemented</tt> will be
-	 * returned to the sender of the original request. This behavior can be
-	 * disabled by setting the <tt>enforceIQResult</tt> argument in the
-	 * constructor to <tt>false</tt>.
-	 * <p/>
-	 * Note that if this method throws an Exception, an IQ stanza of type
-	 * <tt>error</tt>, condition 'internal-server-error' will be returned to the
-	 * sender of the original request.
-	 * <p/>
-	 * Note that if you want to add or adjust functionality, you should
-	 * <strong>not</strong> override this method. Instead, you probably want to
-	 * override any of these methods: {@link #handleIQGet()},
-	 * {@link #handleIQSet()}, {@link #handleDiscoInfo(IQ)} and/or
-	 * {@link #handleDiscoItems(IQ)}
-	 * 
-	 * @param iq
-	 *            The IQ request stanza.
-	 * @return Response to the request, or null to indicate a
-	 *         'feature-not-implemented' error.
-	 */
-	final private IQ processIQRequest(IQ iq) throws Exception {
-		log.debug("(serving component '{}') Processing IQ "
-				+ "request (packetId {}).", getName(), iq.getID());
-
-		// IQ get (and set) stanza's MUST be replied to.
-		final Element childElement = iq.getChildElement();
-		String namespace = null;
-		if (childElement != null) {
-			namespace = childElement.getNamespaceURI();
-		}
-		if (namespace == null) {
-			log.debug("(serving component '{}') Invalid XMPP "
-					+ "- no child element or namespace in IQ "
-					+ "request (packetId {})", getName(), iq.getID());
-			// this isn't valid XMPP.
-			final IQ response = IQ.createResultIQ(iq);
-			response.setError(Condition.bad_request);
-			return response;
-		}
-		// check if this is a component for local users only.
-		if (servesLocalUsersOnly() && !sentByLocalEntity(iq)) {
-			log.info("(serving component '{}') Returning "
-					+ "'not-authorized' IQ error to a user from "
-					+ "another domain: {}", getName(), iq.getFrom());
-			if (log.isDebugEnabled()) {
-				log.debug("(serving component '{}') Returning "
-					+ "'not-authorized' IQ error to a user from "
-					+ "another domain: {}", getName(), iq.toXML());
-			}
-			final IQ error = IQ.createResultIQ(iq);
-			error.setError(Condition.not_authorized);
-			return error;
-		}
-		final Type type = iq.getType();
-		if (type == Type.get) {
-			if (NAMESPACE_DISCO_INFO.equals(namespace)) {
-				log.trace("(serving component '{}') "
-						+ "Calling #handleDiscoInfo() (packetId {}).",
-						getName(), iq.getID());
-				return handleDiscoInfo(iq);
-			} else if (NAMESPACE_DISCO_ITEMS.equals(namespace)) {
-				log.trace("(serving component '{}') "
-						+ "Calling #handleDiscoItems() (packetId {}).",
-						getName(), iq.getID());
-				return handleDiscoItems(iq);
-			} else if (NAMESPACE_XMPP_PING.equals(namespace)) {
-				log.trace("(serving component '{}') "
-						+ "Calling #handlePing() (packetId {}).", getName(), iq
-						.getID());
-				return handlePing(iq);
-			} else if (NAMESPACE_LAST_ACTIVITY.equals(namespace)) {
-				log.trace("(serving component '{}') "
-						+ "Calling #handleLastActivity() (packetId {}).", getName(), iq
-						.getID());
-				return handleLastActivity(iq);
-			} else if (NAMESPACE_ENTITY_TIME.equals(namespace)) {
-				log.trace("(serving component '{}') "
-						+ "Calling #handleEntityTime() (packetId {}).", getName(), iq
-						.getID());
-				return handleEntityTime(iq);
-			} else {
-				return handleIQGet(iq);
-			}
-		}
-		if (type == Type.set) {
-			return handleIQSet(iq);
-		}
-		// If by now we didn't do anything to the packet, we don't know what to
-		// do with this. Return error (as it is a SET or GET stanza, which MUST
-		// be replied to).
-		return null;
-	}
-
-	/**
-	 * Override this method to handle the IQ stanzas of type <tt>result</tt>
-	 * that are received by the component. If you do not override this method,
-	 * the stanzas are ignored.
-	 * 
-	 * @param iq
-	 *            The IQ stanza of type <tt>result</tt> that was received by
-	 *            this component.
-	 */
-	protected void handleIQResult(IQ iq) {
-		// Doesn't do anything. Override this method to process IQ result
-		// stanzas.
-	}
-
-	/**
-	 * Override this method to handle the IQ stanzas of type <tt>error</tt> that
-	 * are received by the component. If you do not override this method, the
-	 * stanzas are ignored.
-	 * 
-	 * @param iq
-	 *            The IQ stanza of type <tt>error</tt> that was received by this
-	 *            component.
-	 */
-	protected void handleIQError(IQ iq) {
-		// Doesn't do anything. Override this method to process IQ error
-		// stanzas.
-		if (log.isInfoEnabled()) {
-			log.info("(serving component '{}') IQ stanza "
-				+ "of type <tt>error</tt> received: ", getName(), iq.toXML());
-		}
-	}
-
-	/**
-	 * Override this method to handle the IQ stanzas of type <tt>get</tt> that
-	 * could not be processed by the {@link AbstractComponent} implementation.
-	 * <p/>
-	 * Note that, as any IQ stanza of type <tt>get</tt> must be replied to,
-	 * returning <tt>null</tt> from this method equals returning an IQ error
-	 * stanza of type 'feature-not-implemented' (this behavior can be disabled
-	 * by setting the <tt>enforceIQResult</tt> argument in the constructor to
-	 * <tt>false</tt>).
-	 * <p/>
-	 * Note that if this method throws an Exception, an IQ stanza of type
-	 * <tt>error</tt>, condition 'internal-server-error' will be returned to the
-	 * sender of the original request.
-	 * <p/>
-	 * The default implementation of this method returns <tt>null</tt>. It is
-	 * expected that most child classes will override this method.
-	 * 
-	 * @param iq
-	 *            The IQ request stanza of type <tt>get</tt> that was received
-	 *            by this component.
-	 * @return the response the to request stanza, or <tt>null</tt> to indicate
-	 *         'feature-not-available'.
-	 */
-	protected IQ handleIQGet(IQ iq) throws Exception {
-		// Doesn't do anything. Override this method to process IQ get
-		// stanzas.
-		return null;
-	}
-
-	/**
-	 * Override this method to handle the IQ stanzas of type <tt>set</tt> that
-	 * could not be processed by the {@link AbstractComponent} implementation.
-	 * <p/>
-	 * Note that, as any IQ stanza of type <tt>set</tt> must be replied to,
-	 * returning <tt>null</tt> from this method equals returning an IQ error
-	 * stanza of type 'feature-not-implemented' {this behavior can be disabled
-	 * by setting the <tt>enforceIQResult</tt> argument in the constructor to
-	 * <tt>false</tt>).
-	 * <p/>
-	 * Note that if this method throws an Exception, an IQ stanza of type
-	 * <tt>error</tt>, condition 'internal-server-error' will be returned to the
-	 * sender of the original request.
-	 * <p/>
-	 * The default implementation of this method returns <tt>null</tt>. It is
-	 * expected that most child classes will override this method.
-	 * 
-	 * @param iq
-	 *            The IQ request stanza of type <tt>set</tt> that was received
-	 *            by this component.
-	 * @return the response the to request stanza, or <tt>null</tt> to indicate
-	 *         'feature-not-available'.
-	 */
-	protected IQ handleIQSet(IQ iq) throws Exception {
-		// Doesn't do anything. Override this method to process IQ set
-		// stanzas.
-		return null;
-	}
-
-	/**
-	 * Default handler of Service Discovery Info requests. Unless overridden,
-	 * this method returns <tt>null</tt>, which will result into a
-	 * 'service-unavailable' response to be returned as a response to the
-	 * original request.
-	 * 
-	 * @param iq
-	 *            The Service Discovery Items
-	 * @return Service Discovery Items response.
-	 */
-	protected IQ handleDiscoItems(IQ iq) {
-		return null;
-	}
-
-	/**
-	 * Default handler of Service Discovery Info requests. Unless overridden,
-	 * this method returns an IQ <tt>result</tt> packet that includes:
-	 * <p/>
-	 * <ul>
-	 * <li>One Service Discovery 'Identity'. The attributes of the identity are
-	 * determined in this way:
-	 * <ul>
-	 * <li>attribute 'category' : the return value of
-	 * {@link #discoInfoIdentityCategory()};</li>
-	 * <li>attribute 'type' : the return value of
-	 * {@link #discoInfoIdentityCategoryType()};</li>
-	 * <li>
-	 * attribute 'name' : the name of the entity, as returned by getName()
-	 * method of the {@link Component} interface (which this class implements).</li>
-	 * </ul>
-	 * </li>
-	 * <li>A list of Service Discovery 'Features', which consist of the 'Service
-	 * Discovery Info' feature, and the results of
-	 * {@link #discoInfoFeatureNamespaces()}.</li>
-	 * </ul>
-	 * <p/>
-	 * Note that you should include the 'Service Discovery Items' feature if
-	 * {@link #handleDiscoInfo(IQ)} returns a non-null value.
-	 * 
-	 * @param iq
-	 *            The Service Discovery 'info' request stanza.
-	 * @return A response to the received Service Discovery 'info' request.
-	 */
-	protected IQ handleDiscoInfo(IQ iq) {
-		final IQ replyPacket = IQ.createResultIQ(iq);
-		final Element responseElement = replyPacket.setChildElement("query",
-				NAMESPACE_DISCO_INFO);
-
-		// identity
-		responseElement.addElement("identity").addAttribute("category",
-				discoInfoIdentityCategory()).addAttribute("type",
-				discoInfoIdentityCategoryType())
-				.addAttribute("name", getName());
-		// features
-		responseElement.addElement("feature").addAttribute("var",
-				NAMESPACE_DISCO_INFO);
-		responseElement.addElement("feature").addAttribute("var",
-				NAMESPACE_XMPP_PING);
-		responseElement.addElement("feature").addAttribute("var",
-				NAMESPACE_LAST_ACTIVITY);
-		responseElement.addElement("feature").addAttribute("var",
-				NAMESPACE_ENTITY_TIME);
-		for (final String feature : discoInfoFeatureNamespaces()) {
-			responseElement.addElement("feature").addAttribute("var", feature);
-		}
-		return replyPacket;
-	}
-
-	/**
-	 * Default handler of Ping requests (XEP-0199). Unless overridden, this
-	 * method returns an empty result stanza, which is the expected response to
-	 * a Ping.
-	 * 
-	 * @param iq
-	 *            The Ping request stanza.
-	 * @return The XMPP way of saying 'pong'.
-	 */
-	protected IQ handlePing(IQ iq) {
-		return IQ.createResultIQ(iq);
-	}
-	
-	/**
-	 * Default handler of Last Activity requests (XEP-0012). Unless overridden,
-	 * this method returns a result stanza that specifies how long this
-	 * component has been running since it was last (re)started.
-	 * 
-	 * @param iq
-	 *            The Last Activity request stanza. 
-	 * @return Last Activity response that reports back the uptime of this
-	 *         component.
-	 */
-	protected IQ handleLastActivity(IQ iq) {
-		final long uptime = (System.currentTimeMillis() - lastStartMillis) / 1000;
-		final IQ result = IQ.createResultIQ(iq);
-		result.setChildElement("query", NAMESPACE_LAST_ACTIVITY).addAttribute(
-				"seconds", Long.toString(uptime));
-		return result;
-	}
-
-	/**
-	 * Default handler of Entity Time requests (XEP-0202). Unless overridden,
-	 * this method returns the current local time as specified by the XEP.
-	 * 
-	 * @param iq
-	 *            Entity Time request stanza.
-	 * @return Result stanza including the local current time.
-	 */
-	protected IQ handleEntityTime(IQ iq) {
-		final Date now = new Date();
-		final SimpleDateFormat sdf = new SimpleDateFormat(XMPPConstants.XMPP_DATETIME_FORMAT);
-		final SimpleDateFormat sdf_timezone = new SimpleDateFormat("Z");
-
-		final String utc = sdf.format(now);
-		final String tz = sdf_timezone.format(new Date());
-		final String tzo = new StringBuilder(tz).insert(3, ':').toString();
-		
-		final IQ result = IQ.createResultIQ(iq);
-		final Element el = result.setChildElement("time", NAMESPACE_ENTITY_TIME);
-		el.addElement("tzo").setText(tzo);
-		el.addElement("utc").setText(utc);
-		return result;
-	}
-	
-	/*
-	 * (non-Javadoc)
-	 * 
-	 * @see org.xmpp.component.Component#getDescription()
-	 */
-	public abstract String getDescription();
-
-	/*
-	 * (non-Javadoc)
-	 * 
-	 * @see org.xmpp.component.Component#getName()
-	 */
-	public abstract String getName();
-
-	/**
-	 * Returns the XMPP domain to which this component is registered to. To full
-	 * address of this component should be a subdomain of the domain returned by
-	 * this method.
-	 * 
-	 * @return The XMPP domain name, or <tt>null</tt> if this component has not been initialized yet.
-	 */
-	public String getDomain() {
-		return jid != null ? jid.getDomain() : null;
-	}
-
-	/**
-	 * Returns the XMPP address / Jabber ID (JID) of this component.
-	 * 
-	 * @return The JID of this component, or <tt>null</tt> if this component has
-	 *         not been initialized yet.
-	 */
-	public JID getJID() {
-		return jid != null ? jid : null;
-	}
-
-	/**
-	 * Returns the category of the Service Discovery Identity of this component
-	 * (this implementation will only hold exactly one Identity for the
-	 * component).
-	 * <p/>
-	 * The default Category of a component, which is used if this method is not
-	 * overridden, is 'component'.
-	 * 
-	 * @return the category of the Service Discovery Identity of this component.
-	 * @see <a *
-	 *      href="http://www.xmpp.org/registrar/disco-categories.html">official
-	 *      * Service Discovery Identities registry< /a>
-	 */
-	protected String discoInfoIdentityCategory() {
-		return "component";
-	}
-
-	/**
-	 * Returns the type of the Service Discovery Identity of this component
-	 * (this implementation will only hold exactly one Identity for the
-	 * component).
-	 * <p/>
-	 * The default Category type of a component, which is used if this method is
-	 * not overridden, is 'generic'.
-	 * 
-	 * @return the type of the Service Discovery Identity of this component.
-	 * @see <a
-	 *      href="http://www.xmpp.org/registrar/disco-categories.html">official
-	 *      Service Discovery Identities registry</a>
-	 */
-	protected String discoInfoIdentityCategoryType() {
-		return "generic";
-	}
-
-	/**
-	 * This method returns a String array that should contain all namespaces of
-	 * features that this component offers. The result of this method will be
-	 * included in Service Discovery responses.
-	 * <p/>
-	 * Note that the features that are returned by this method should also be
-	 * implemented in either {@link #handleIQGet()} and/or
-	 * {@link #handleIQSet()} methods. Also note that the default namespaces for
-	 * service discovery should not be returned by this method.
-	 * <p/>
-	 * The default implementation of this method returns an empty array.
-	 * Override this method to include new namespaces.
-	 * 
-	 * @return Namespaces of all features provided by this Component
-	 */
-	protected String[] discoInfoFeatureNamespaces() {
-		return new String[0];
-	}
-
-	/**
-	 * Override this method to handle the Message stanzas that are received by
-	 * the component. If you do not override this method, the stanzas are
-	 * ignored.
-	 * 
-	 * @param message
-	 *            The Message stanza that was received by this component.
-	 */
-	protected void handleMessage(final Message message) {
-		// Doesn't do anything. Override this method to process messages.
-	}
-
-	/**
-	 * Override this method to handle the Presence stanzas that are received by
-	 * the component. If you do not override this method, the stanzas are
-	 * ignored.
-	 * 
-	 * @param presence
-	 *            The Presence stanza that was received by this component.
-	 */
-	protected void handlePresence(final Presence presence) {
-		// Doesn't do anything. Override this method to process messages.
-	}
-
-	/**
-	 * Checks if the component can only be used by users of the XMPP domain that
-	 * the component has registered to. If this method returns <tt>true</tt>,
-	 * this will happen:
-	 * <p/>
-	 * <ul>
-	 * <li>Messages and Presence stanzas are silently ignored.</li>
-	 * <li>IQ stanza's of type <tt>result</tt> and <tt>error</tt> are silently
-	 * ignored.</li>
-	 * <li>IQ stanza's of type <tt>get</tt> or <tt>set</tt> are responded to
-	 * with a IQ <tt>error</tt> response, type 'cancel', condition
-	 * 'not-allowed'.
-	 * <p/>
-	 * Note that by default, this method returns <tt>false</tt>. You can
-	 * override this method to change the behavior.
-	 * 
-	 * @return <tt>true</tt> if this component serves local users only, <tt>
-	 *         false</tt> otherwise.
-	 */
-	public boolean servesLocalUsersOnly() {
-		return false;
-	}
-
-	/**
-	 * Default implementation of the shutdown() method of the {@link Component}
-	 * interface.
-	 */
-	public final void shutdown() {
-		preComponentShutdown();
-		closeQueue();
-		postComponentShutdown();
-	}
-
-	/**
-	 * Cleans up the queue, by dropping all packets from the queue. Queued IQ
-	 * stanzas of type <tt>get</tt> and <tt>set</tt> are responded to by a
-	 * 'recipient-unavailable' error, to indicate that this component is
-	 * temporarily unavailable.
-	 */
-	private void closeQueue() {
-		log.debug("Closing queue...");
-		/*
-		 * This method gets called as part of the Component#shutdown() routine.
-		 * If that method gets called, the component has already been removed
-		 * from the routing tables. We don't need to worry about new packets to
-		 * arrive - there won't be any.
-		 */
-		executor.shutdown();
-		try {
-			if (!executor.awaitTermination(2, TimeUnit.SECONDS)) {
-				final List<Runnable> wasAwatingExecution = executor
-						.shutdownNow();
-				for (final Runnable abortMe : wasAwatingExecution) {
-					final Packet packet = ((PacketProcessor) abortMe).packet;
-					if (packet instanceof IQ) {
-						final IQ iq = (IQ) packet;
-						if (iq.isRequest()) {
-							if (log.isDebugEnabled()) {
-								log.debug("Responding 'service unavailable' to "
-									+ "unprocessed stanza: {}", iq.toXML());
-							}
-							final IQ error = IQ.createResultIQ(iq);
-							error.setError(Condition.service_unavailable);
-							send(error);
-						}
-					}
-				}
-			}
-		} catch (InterruptedException e) {
-			// ignore, as we're shutting down anyway.
-		}
-	}
-
-	/**
-	 * Helper method to send packets.
-	 * 
-	 * @param packet
-	 *            The packet to send.
-	 */
-	protected void send(Packet packet) {
-		try {
-			compMan.sendPacket(this, packet);
-		} catch (ComponentException e) {
-			log.warn("(serving component '" + getName()
-					+ "') Could not send packet!", e);
-		}
-	}
-
-	/**
-	 * This method gets called as part of the Component shutdown routine. This
-	 * method gets called before the other shutdown methods get executed. This
-	 * enables extending classes to initiate a cleanup before the component gets
-	 * completely shut down.
-	 */
-	public void preComponentShutdown() {
-		// Doesn't do anything. Override this method to process messages.
-	}
-
-	/**
-	 * This method gets called as part of the Component shutdown routine. This
-	 * method gets called after the other shutdown methods got executed. This
-	 * enables extending classes to finish cleaning up after all other cleanup
-	 * has been performed.
-	 */
-	public void postComponentShutdown() {
-		// Doesn't do anything. Override this method to process messages.
-	}
-
-	/**
-	 * Default implementation of the start() method of the {@link Component}
-	 * interface. Unless overridden, this method doesn't do anything. We get
-	 * called once for each host that we connect to, so we have to take care to
-	 * avoid double initialization.
-	 */
-	public void start() {
-		preComponentStart();
-
-		// reset the 'last activity' timestamp.
-		lastStartMillis = System.currentTimeMillis();
-		
-		// start the executor service.
-		startExecutor();
-		
-		postComponentStart();
-	}
-
-	private void startExecutor() {
-		if (executor == null || executor.isShutdown()) {
-			executor = new ThreadPoolExecutor(maxThreadPoolSize,
-					maxThreadPoolSize, 60L, TimeUnit.SECONDS,
-					new LinkedBlockingQueue<Runnable>(maxQueueSize));
-		}
-	}
-	
-	/**
-	 * This method gets called as part of the Component 'start' routine. This
-	 * method gets called before the other 'start' methods get executed. This
-	 * enables extending classes to initialize resources before the component
-	 * gets completely started. This method is called once for each host that we
-	 * connect to, so we have to take care to avoid double initialization.
-	 */
-	public void preComponentStart() {
-		// Doesn't do anything. Override this method to process messages.
-	}
-
-	/**
-	 * This method gets called as part of the Component 'start' routine. This
-	 * method gets called after the other 'start' methods got executed. This
-	 * enables extending classes to finish initializing resources after all
-	 * other resources has been initialized. This method is called once for each
-	 * host that we connect to, so we have to take care to avoid double
-	 * initialization.
-	 */
-	public void postComponentStart() {
-		// Doesn't do anything. Override this method to process messages.
-	}
-
-	/**
-	 * Checks if the packet was sent by an entity inside the XMPP domain of the
-	 * component.
-	 * <p/>
-	 * An entity is considered a local entity if the domain of its JID either
-	 * equals the XMPP domain, or is a subdomain of the XMPP domain.
-	 * 
-	 * @param packet
-	 *            The packet for which to send the sender.
-	 * @return <tt>true</tt> if the stanza was sent by something inside the
-	 *         local XMPP domain, <tt>false</tt> otherwise.
-	 */
-	private boolean sentByLocalEntity(final Packet packet) {
-		final JID from = packet.getFrom();
-		if (from == null) {
-			return true;
-		}
-		final String domain = from.getDomain();
-		return (domain.equals(getDomain()) || domain
-				.endsWith("." + getDomain()));
-	}
-
-	/**
-	 * A wrapper for the packet to be processed. This enables the packet to be
-	 * fed to another thread.
-	 * 
-	 * @author Guus der Kinderen, guus.der.kinderen@gmail.com
-	 */
-	private class PacketProcessor implements Runnable {
-		/**
-		 * The packet to be processed.
-		 */
-		private final Packet packet;
-
-		/**
-		 * Creates a new wrapper for a Packet.
-		 * 
-		 * @param packet
-		 *            the Packet to be processed.
-		 */
-		public PacketProcessor(final Packet packet) {
-			this.packet = packet;
-		}
-
-		/*
-		 * (non-Javadoc)
-		 * 
-		 * @see java.lang.Runnable#run()
-		 */
-		public void run() {
-			processQueuedPacket(packet);
-		}
-	}
->>>>>>> 4462390e
 }