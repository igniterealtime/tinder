--- conflicted
+++ resolved
@@ -125,53 +125,6 @@
         </plugins>
     </build>
 
-<<<<<<< HEAD
-	<dependencies>
-		<dependency>
-			<groupId>dom4j</groupId>
-			<artifactId>dom4j</artifactId>
-			<version>1.6.1</version>
-		</dependency>
-		<dependency>
-			<groupId>junit</groupId>
-			<artifactId>junit</artifactId>
-			<version>4.6</version>
-			<scope>test</scope>
-		</dependency>
-		<dependency>
-			<groupId>junit-addons</groupId>
-			<artifactId>junit-addons</artifactId>
-			<version>1.4</version>
-			<scope>test</scope>
-		</dependency>
-		<dependency>
-			<groupId>net.jcip</groupId>
-			<artifactId>jcip-annotations</artifactId>
-			<version>1.0</version>
-		</dependency>
-		<dependency>
-			<groupId>org.slf4j</groupId>
-			<artifactId>slf4j-api</artifactId>
-			<version>1.5.8</version>
-		</dependency>
-		<dependency>
-			<groupId>org.slf4j</groupId>
-			<artifactId>slf4j-simple</artifactId>
-			<version>1.5.8</version>
-			<scope>test</scope>
-		</dependency>
-		<dependency>
-			<groupId>org.gnu.inet</groupId>
-			<artifactId>libidn</artifactId>
-			<version>1.15</version>
-		</dependency>
-		<dependency>
-			<groupId>com.github.ben-manes.caffeine</groupId>
-			<artifactId>caffeine</artifactId>
-			<version>2.7.0</version>
-		</dependency>
-	</dependencies>
-=======
     <dependencies>
         <dependency>
             <groupId>dom4j</groupId>
@@ -212,12 +165,11 @@
             <version>1.35</version>
         </dependency>
         <dependency>
-            <groupId>com.googlecode.concurrentlinkedhashmap</groupId>
-            <artifactId>concurrentlinkedhashmap-lru</artifactId>
-            <version>1.0_jdk5</version>
+            <groupId>com.github.ben-manes.caffeine</groupId>
+            <artifactId>caffeine</artifactId>
+            <version>2.7.0</version>
         </dependency>
     </dependencies>
->>>>>>> b6c45d73
 
     <distributionManagement>
         <!-- Repository in which we deploy this project, when desired. -->
